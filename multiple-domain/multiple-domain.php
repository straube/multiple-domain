<?php

/*
Plugin Name: Multiple Domain
Plugin URI:  https://github.com/straube/multiple-domain
Description: This plugin allows you to have multiple domains in a single 
             WordPress installation and enables custom redirects for each 
             domain.
<<<<<<< HEAD
Version:     0.6
Author:      Gustavo Straube
Author URI:  https://github.com/straube
=======
Version:     0.5
Author:      Gustavo Straube (Creative Duo)
Author URI:  http://creativeduo.com.br
>>>>>>> 0ce351af
License:     GPLv2 or later
License URI: https://www.gnu.org/licenses/gpl-2.0.html
*/


/**
 * Mutiple Domain WordPress plugin.
 *
 * @author  Gustavo Straube <https://github.com/straube>
 * @author  Vivek Athalye <https://github.com/vnathalye>
 * @author  Clay Allsopp <https://github.com/clayallsopp>
 * @author  Alexander Nosov <https://github.com/cyberaleks>
 * @package multiple-domain
 */
class MultipleDomain
{

    /**
     * The plugin version.
     *
     * @var   string
     * @since 0.3
     */
<<<<<<< HEAD
    const VERSION = '0.6';
=======
    const VERSION = '0.5';
>>>>>>> 0ce351af

    /**
     * The current domain.
     *
     * This property's value also may include the host port when it's 
     * different than 80 (default HTTP port) or 443 (default HTTPS port).
     *
     * @var   string
     * @since 0.2
     */
    private $domain = null;

    /**
     * The original domain set in WordPress installation.
     *
     * @var   string
     * @since 0.3
     */
    private $originalDomain = null;

    /**
     * The list of available domains.
     *
     * In standard situtations, this array will hold all available domains as 
     * its keys. The optional base URL will be the value for a given domain 
     * (key) when set, otherwise the value will be `NULL`.
     *
     * @var string
     */
    private $domains = [];

    /**
     * Sets the current domain and multiple domain options based on server info 
     * and plugins settings.
     *
     */
    public function __construct()
    {
        $ignoreDefaultPort = true;
        $headerHost = filter_input(INPUT_SERVER, 'HTTP_X_HOST', FILTER_DEFAULT, [
            'options' => [
                'default'=> filter_input(INPUT_SERVER, 'HTTP_HOST'),
            ],
        ]);
        if (!empty($headerHost)) {
            $domain = $headerHost;
            $matches = [];
            if (preg_match('/^(.*):(\d+)$/', $domain, $matches) && $this->isDefaultPort($matches[2])) {
                $domain = $matches[1];
            }
            $this->domain = $domain;
        }
        $this->domains = get_option('multiple-domain-domains');
        if (!is_array($this->domains)) {
            $this->domains = [];
        }
        $this->originalDomain = $this->getDomainFromUrl(get_option('home'), $ignoreDefaultPort);
        if (!array_key_exists($this->domain, $this->domains)) {
            $this->domain = $this->originalDomain;
        }
    }

    /**
     * Adds actions and filters required by the plugin.
     *
     * @return void
     */
    public function setup()
    {
        add_action('init', [ $this, 'redirect' ]);
        add_action('admin_init', [ $this, 'settings' ]);
        add_action('admin_enqueue_scripts', [ $this, 'scripts' ]);
        add_action('wp_head', [ $this, 'addHrefLangHeader' ]);
        add_filter('content_url', [ $this, 'replaceDomain' ]);
        add_filter('option_siteurl', [ $this, 'replaceDomain' ]);
        add_filter('option_home', [ $this, 'replaceDomain' ]);
        add_filter('plugins_url', [ $this, 'replaceDomain' ]); //\//\//\// added by Vivek Athalye (@vnathalye)
        add_filter('wp_get_attachment_url', [ $this, 'replaceDomain' ]); //\//\//\// added by Vivek Athalye (@vnathalye)
        add_filter('upload_dir', [ $this, 'process_upload_dir' ]); //\//\//\// added by Vivek Athalye (@vnathalye)
    }

    /**
     * Return the current domain.
     *
     * Since this value is checked against plugin settings, it may not reflect 
     * the actual current domain in `HTTP_HOST` element from `$_SERVER`.
     *
     * @return string|null The domain.
     * @since  0.2
     */
    public function getDomain()
    {
        return $this->domain;
    }

    /**
     * Return original domain set in WordPress installation.
     *
     * @return string The domain.
     * @since  0.3
     */
    public function getOriginalDomain()
    {
        return $this->originalDomain;
    }

    /**
     * When the current domains has a base URL restriction, redirects the user 
     * if the current request URI doesn't match it.
     *
     * @return void
     */
    public function redirect()
    {

        /*
         * Allow developers to create their own logic for redirection.
         */
        do_action('multiple_domain_redirect', $this->domain);
        $base = !empty($this->domains[$this->domain])? $this->domains[$this->domain]: "";
        $base = is_array($base)? $base['base'] : $base;
        if (!empty($base) && !empty($_SERVER['REQUEST_URI']) && strpos($_SERVER['REQUEST_URI'], $base) !== 0) {
            wp_redirect(home_url($base));
            exit;
        }
    }

    /**
     * Sets up the required settings to show in the admin.
     *
     * @return void
     */
    public function settings()
    {
        add_settings_section('multiple-domain', __('Multiple Domain', 'multiple-domain'), [ $this, 'settingsHeading' ], 'general');
        add_settings_field('multiple-domain-domains', __('Domains', 'multiple-domain'), [ $this, 'settingsFields' ], 'general', 'multiple-domain');
        register_setting('general', 'multiple-domain-domains', [ $this, 'sanitizeSettings' ]);
    }

    /**
     * Sanitizes the settings.
     *
     * It takes the value sent by the user in the settings form and parses it 
     * to store in the correct format.
     *
     * @param  array $value The user defined option value.
     * @return array        The sanitized option value.
     */
    public function sanitizeSettings($value)
    {
        $domains = [];
        if (is_array($value)) {
            foreach ($value as $row) {
                if (empty($row['host'])) {
                    continue;
                }
                $base = !empty($row['base']) ? $row['base'] : null;
                $domains[$row['host']] = ['base' => $base, 'lang' => $row['lang']];
            }
        }
        return $domains;
    }

    /**
     * Renders the settings heading.
     *
     * @return void
     */
    public function settingsHeading()
    {
        echo '<p>' . __('You can use multiple domains in your WordPress defining them below. It\'s possible to limit the access for each domain to a base URL.', 'multiple-domain') . '</p>';
    }

    /**
     * Renders the settings field.
     *
     * @return void
     */
    public function settingsFields()
    {
        $fields = '';
        $i = 0;
        foreach ($this->domains as $domain => $values) {
            $base = is_array($values)?$values['base']: $values;
            $lang = is_array($values)?$values['lang']: null;
            $fields .= $this->getDomainFields($i++, $domain, $base, $lang);
        }
        if (empty($fields)) {
            $fields = $this->getDomainFields(0);
        }
        $fieldsToAdd = $this->getDomainFields('COUNT');
        echo $fields .
            '<p><button type="button" class="button multiple-domain-add">Add domain</button></p>' .
            '<p class="description">' . __('A domain may contain the port number when that\'s not the default HTTP (80) or HTTPS (443) port. If a base URL restriction is set for a domain, all requests that don\'t start with the base URL will be redirected to the base URL. <b>Example</b>: the domain and base URL are <code>example.com</code> and </code>/base/path</code>, when requesting <code>example.com/other/path</code> it will be redirected to <code>example.com/base/path</code>.', 'multiple-domain') . '</p>' .
            '<script type="text/javascript">var multipleDomainFields = ' . json_encode($fieldsToAdd) . ';</script>';
    }

    /**
     * Enqueues the required scripts.
     *
     * @param  string $hook The current admin page.
     * @return void
     * @since  0.3
     */
    public function scripts($hook)
    {
        if ($hook !== 'options-general.php') {
            return;
        }
        wp_enqueue_script('multiple-domain-settings', plugins_url('settings.js', __FILE__), [ 'jquery' ], self::VERSION, true);
    }

    /**
     * Replaces the domain.
     *
     * The domain in the given URL is replaced by the current domain. If the 
     * URL contains `/wp-admin/` it'll be ignored when replacing the domain and 
     * returned as is.
     *
     * @param  string $url The URL to update.
     * @return string      The domain replaced URL.
     */
    public function replaceDomain($url)
    {
        if (array_key_exists($this->domain, $this->domains) && !preg_match('/\/wp-admin\/?/', $url)) {
            $domain = $this->getDomainFromUrl($url);
            $url = str_replace($domain, $this->domain, $url);
        }
        return $url;
    }

    /**
     * Replaces the domain in `upload_dir` filter used by `wp_upload_dir()`.
     *
     * The domain in the given `url` and `baseurl` is replaced by the current
     * domain.
     *
     * @param  array $uploads The array of `url`, `baseurl` and other
     *                        properties.
     * @return array          The domain replaced URLs in the given array.
     * @author Vivek Athalye <https://github.com/vnathalye>
     * @since  0.4
     */
    public function process_upload_dir($uploads)
    {
        $uploads['url'] = $this->replaceDomain($uploads['url']);
        $uploads['baseurl'] = $this->replaceDomain($uploads['baseurl']);
        return $uploads;
    }

    /**
     * Add `hreflang` links to head for SEO purpose.
     *
     * @return void
     * @author Alexander Nosov <https://github.com/cyberaleks>
     * @since  0.4
     */
    public function addHrefLangHeader()
    {
        $uri = $_SERVER['REQUEST_URI'];
        $protocol = !isset($_SERVER['HTTPS']) || 'off' == $_SERVER['HTTPS'] ? 'http://' : 'https://';
        $this->outputHrefLangHeader($protocol . $this->originalDomain . $uri);

        foreach ($this->domains as $key => $values) {
            if (is_array($values) && !empty($values['lang'])) {
                $url = $key . $values['base'] . $uri;
                /*
                 * Prepend the current protocol if none is set.
                 */
                if (!preg_match('/https?:\/\//', $values['base'])) {
                    $url = $protocol . $url;
                }
                $this->outputHrefLangHeader($url, $values['lang']);
            }
        }
    }

    /**
     * Parses the given URL to return only its domain.
     *
     * The server port may be included in the returning value.
     *
     * @param  string  $url               The URL to parse.
     * @param  boolean $ignoreDefaultPort If `true` is passed to this value, a
     *                                    default HTTP or HTTPS port will be
     *                                    ignored even if it's present in the
     *                                    URL.
     * @return string                     The domain.
     * @since  0.2
     */
    private function getDomainFromUrl($url, $ignoreDefaultPort = false)
    {
        $parts = parse_url($url);
        $domain = $parts['host'];
        if (!empty($parts['port']) && !($ignoreDefaultPort && $this->isDefaultPort($parts['port']))) {
            $domain .= ':' . $parts['port'];
        }
        return $domain;
    }

    /**
     * Checks if the given port is a default HTTP (80) or HTTPS (443) port.
     *
     * @param  int $port The port to check.
     * @return boolean   Indicates if the port is a default one.
     * @since 0.2
     */
    private function isDefaultPort($port)
    {
        $port = (int) $port;
        return $port === 80 || $port === 443;
    }

    /**
     * Returns the fields for a domain setting.
     *
     * @param  int    $count The field count. It's used within the field name,
     *                       since it's an array.
     * @param  string $host  The host field value.
     * @param  string $base  The base URL field value.
     * @return string
     * @since  0.3
     */
    private function getDomainFields($count, $host = null, $base = null, $lang = null)
    {
        $fields = '<p class="multiple-domain-domain">' .
            '<input type="text" name="multiple-domain-domains[' . $count . '][host]" value="' . ($host ?: '') . '" class="regular-text code" placeholder="example.com" title="Domain"> ' .
            '<input type="text" name="multiple-domain-domains[' . $count . '][base]" value="' . ($base ?: '') . '" class="regular-text code" placeholder="/base/path" title="Base path restriction"> ' .
            '<input type="text" name="multiple-domain-domains[' . $count . '][lang]" value="' . ($lang ?: '') . '" class="regular-text code" placeholder="en-US" title="Language"> ' .
            '<button type="button" class="button multiple-domain-remove"><span class="required">Remove</span></button>' .
            '</p>';
        return $fields;
    }

    /**
     * Prints a `hreflang` link tag.
     *
     * @param  string $url  The URL to be set into `href` attribute.
     * @param  string $lang The language code to be set into `hreflang`
     *                      attribute. Defaults to `'x-default'`.
     * @return void
     * @since  0.5
     */
<<<<<<< HEAD
    private function outputHrefLangHeader($url, $lang = 'x-default')
    {
        printf('<link rel="alternate" href="%s" hreflang="%s"/>', $url, $lang);
=======
    public function hreflang(){
        $port = !isset($_SERVER['HTTPS']) || "off" == $_SERVER['HTTPS']? "http://":"https://";
        echo '<link rel="alternate" hreflang="x-default" href="'.$port.$this->originalDomain.$_SERVER['REQUEST_URI'].'"/>';

        foreach ($this->domains as $key => $values){
            if(is_array($values) && !empty($values['lang'])){
                $port = !preg_match("/http:|https:/", $values['base'])? $port : "";
                echo '<link rel="alternate" hreflang="'.$values['lang'].'" href="'.$port.$key.$values['base'].$_SERVER['REQUEST_URI'].'"/>';
            }
        }
>>>>>>> 0ce351af
    }
}


/*
 * Bootstrap...
 */
$multipleDomain = new MultipleDomain();
$multipleDomain->setup();
$domain = $multipleDomain->getDomain();
$originalDomain = $multipleDomain->getOriginalDomain();


/**
 * The current domain.
 *
 * Since this value is checked against plugin settings, it may not reflect the 
 * actual domain in `HTTP_HOST` element from `$_SERVER`. It also may include 
 * the host port when it's different than 80 (default HTTP port) or 443 
 * (default HTTPS port).
 *
 * @var string
 * @since 0.2
 */
define('MULTPLE_DOMAIN_DOMAIN', $domain);


/**
 * The original domain set in WordPress installation.
 *
 * @var string
 * @since 0.3
 */
define('MULTPLE_DOMAIN_ORIGINAL_DOMAIN', $originalDomain);<|MERGE_RESOLUTION|>--- conflicted
+++ resolved
@@ -6,15 +6,9 @@
 Description: This plugin allows you to have multiple domains in a single 
              WordPress installation and enables custom redirects for each 
              domain.
-<<<<<<< HEAD
 Version:     0.6
 Author:      Gustavo Straube
 Author URI:  https://github.com/straube
-=======
-Version:     0.5
-Author:      Gustavo Straube (Creative Duo)
-Author URI:  http://creativeduo.com.br
->>>>>>> 0ce351af
 License:     GPLv2 or later
 License URI: https://www.gnu.org/licenses/gpl-2.0.html
 */
@@ -38,11 +32,7 @@
      * @var   string
      * @since 0.3
      */
-<<<<<<< HEAD
     const VERSION = '0.6';
-=======
-    const VERSION = '0.5';
->>>>>>> 0ce351af
 
     /**
      * The current domain.
@@ -386,22 +376,9 @@
      * @return void
      * @since  0.5
      */
-<<<<<<< HEAD
     private function outputHrefLangHeader($url, $lang = 'x-default')
     {
         printf('<link rel="alternate" href="%s" hreflang="%s"/>', $url, $lang);
-=======
-    public function hreflang(){
-        $port = !isset($_SERVER['HTTPS']) || "off" == $_SERVER['HTTPS']? "http://":"https://";
-        echo '<link rel="alternate" hreflang="x-default" href="'.$port.$this->originalDomain.$_SERVER['REQUEST_URI'].'"/>';
-
-        foreach ($this->domains as $key => $values){
-            if(is_array($values) && !empty($values['lang'])){
-                $port = !preg_match("/http:|https:/", $values['base'])? $port : "";
-                echo '<link rel="alternate" hreflang="'.$values['lang'].'" href="'.$port.$key.$values['base'].$_SERVER['REQUEST_URI'].'"/>';
-            }
-        }
->>>>>>> 0ce351af
     }
 }
 
